[metadata]
name = w2w
version = v0.1.1
description = A python tool that ingests WUDAPT's Local Climate Zone information into WRF.
long_description = file: README.md
long_description_content_type = text/markdown
url = https://github.com/matthiasdemuzere/w2w
author = Matthias Demuzere, Daniel Argueso, Andrea Zonato, Jonas Kittner
author_email = mdemuzere@gmail.com
license = MIT
license_file = LICENSE
classifiers =
    License :: OSI Approved :: MIT License
    Programming Language :: Python :: 3
    Programming Language :: Python :: 3 :: Only
    Programming Language :: Python :: 3.7
    Programming Language :: Python :: 3.8
    Programming Language :: Python :: 3.9
    Programming Language :: Python :: Implementation :: CPython

[options]
packages = find:
install_requires =
    ecmwflibs
    numpy
    pandas
    rasterio
    rioxarray
    scipy
    xarray[io]
<<<<<<< HEAD
    importlib-metadata;python_version<"3.8"
    importlib-resources;python_version<"3.8"
python_requires = >=3.7
=======
    importlib-metadata;python_version<"3.9"
    importlib-resources;python_version<"3.9"
python_requires = >=3.6.1
>>>>>>> a364e948

[options.packages.find]
exclude =
    test*

[options.entry_points]
console_scripts =
    w2w = w2w.w2w:main

[options.package_data]
w2w.resources = LCZ_UCP_lookup.csv

[bdist_wheel]
universal = True

[coverage:run]
plugins = covdefaults

[coverage:report]
fail_under = 1<|MERGE_RESOLUTION|>--- conflicted
+++ resolved
@@ -28,15 +28,9 @@
     rioxarray
     scipy
     xarray[io]
-<<<<<<< HEAD
-    importlib-metadata;python_version<"3.8"
-    importlib-resources;python_version<"3.8"
-python_requires = >=3.7
-=======
     importlib-metadata;python_version<"3.9"
     importlib-resources;python_version<"3.9"
-python_requires = >=3.6.1
->>>>>>> a364e948
+python_requires = >=3.7
 
 [options.packages.find]
 exclude =

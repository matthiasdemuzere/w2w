import numpy as np

np.seterr(divide='ignore', invalid='ignore')
import pandas as pd
import rioxarray as rxr
import rasterio
import xarray as xr
from rasterio.warp import reproject, Resampling
from rasterio.transform import Affine
from scipy.stats import mode, truncnorm
import os, sys
import argparse
from argparse import RawTextHelpFormatter
import traceback
from typing import Dict, Any
from typing import List
from typing import NamedTuple
from typing import Optional
from typing import Sequence
from typing import SupportsInt
from typing import Tuple
from typing import Union
from numpy.typing import NDArray
from scipy import stats
import pyproj
from pyproj import CRS, Transformer

import time

if sys.version_info >= (3, 9):  # pragma: >=3.9 cover
    import importlib.metadata as importlib_metadata
    import importlib.resources as importlib_resources
else:  # pragma: <3.9 cover
    import importlib_metadata
    import importlib_resources


def main(argv: Optional[Sequence[str]] = None) -> int:

    '''Add WUDAPT info to WRF's'''

    parser = argparse.ArgumentParser(
        description='PURPOSE: Add LCZ-based info to WRF geo_em.d0X.nc\n \n'
        'OUTPUT:\n'
        '- *_NoUrban.nc: MODIS Urban replaced by surrounding natural LC\n'
        '- *_LCZ_extent.nc: LCZ urban extent implemented, no LCZ UCPs yet\n'
        '- *_LCZ_params.nc: LCZ urban extent + UPC parameter values\n'
        '- *_d0X_41.nc: Parent domain files reflecting 41 Land categories',
        formatter_class=RawTextHelpFormatter,
    )

    # Required arguments
    parser.add_argument(
        type=str,
        dest='io_dir',
        help='Directory that contains geo_em.d0X.nc and LCZ.tif file',
    )
    parser.add_argument(
        type=str,
        dest='lcz_file',
        help='LCZ map file name',
    )
    parser.add_argument(
        type=str,
        dest='wrf_file',
        help='WRF geo_em* file name',
    )

    # Additional arguments
    parser.add_argument(
        '-V',
        '--version',
        action='version',
        version=f'%(prog)s {importlib_metadata.version("w2w")}',
    )
    parser.add_argument(
        '-b',
        '--built-lcz',
        nargs='+',
        metavar='',
        type=int,
        dest='built_lcz',
        help='LCZ classes considered as urban ' '(DEFAULT: 1 2 3 4 5 6 7 8 9 10)',
        default=[1, 2, 3, 4, 5, 6, 7, 8, 9, 10],
    )
    parser.add_argument(
        '-l',
        '--lcz-band',
        metavar='',
        type=int,
        dest='LCZ_BAND',
        help='Band to use from LCZ GeoTIFF file:\n'
        '* 0: first band (DEFAULT)\n'
        '* 1: second band, for maps produced with the LCZ Generator\n'
        '* X: any other band can be selected by providing an integer (0-indexed)',
        default=0,
    )
    parser.add_argument(
        '-f',
        '--frc-threshold',
        metavar='',
        type=float,
        dest='FRC_THRESHOLD',
        help='FRC_URB2D treshold value to assign pixel as urban ' '(DEFAULT: 0.2)',
        default=0.2,
    )
    parser.add_argument(
        '-n',
        '--npix-nlc',
        metavar='',
        type=int,
        dest='NPIX_NLC',
        help='Number of pixels to use for sampling neighbouring '
        'natural land cover (DEFAULT: 45)',
        default=45,
    )
    parser.add_argument(
        '--lcz-ucp',
        type=str,
        help='File with custom LCZ-based urban canopy parameters',
    )
    args = parser.parse_args(argv)

    # check if a custom LCZ UCP file was set and read it
    if args.lcz_ucp is not None:
        lookup_table = args.lcz_ucp
    else:
        lookup_table = importlib_resources.files(
            'w2w.resources',
        ).joinpath('LCZ_UCP_lookup.csv')

    # Aesthetics, main prints in bold
    FBOLD = '\033[1m'
    FEND = '\033[0m'

    # Execute the functions
    print(f'{FBOLD}--> Set data, arguments and files {FEND}')
    info = Info.from_argparse(args)
    ucp_table = pd.read_csv(lookup_table, index_col=0)
    LCZ_BAND = _get_lcz_band(info=info, args=args)

    print(
        f'{FBOLD}--> Check LCZ integrity, in terms of '
        f'class labels, projection and extent{FEND}'
    )
    check_lcz_integrity(
        info=info,
        LCZ_BAND=LCZ_BAND,
    )

    print(
        f'{FBOLD}--> Replace WRF MODIS urban LC with ' f'surrounding natural LC{FEND}'
    )
    wrf_remove_urban(
        info=info,
        NPIX_NLC=args.NPIX_NLC,
    )

    print(f'{FBOLD}--> Create LCZ-based geo_em file{FEND}')
    nbui_max = create_lcz_params_file(
        info=info,
        FRC_THRESHOLD=args.FRC_THRESHOLD,
        LCZ_NAT_MASK=True,
        ucp_table=ucp_table,
    )

    print(
        f'{FBOLD}--> Create LCZ-based urban extent geo_em file '
        f'(excluding other LCZ-based info){FEND}'
    )
    create_lcz_extent_file(
        info=info,
    )

    print(f'{FBOLD}--> Expanding land categories of parent ' f'domain(s) to 41{FEND}')
    expand_land_cat_parents(
        info=info,
    )

    print(f'{FBOLD}\n--> Start sanity check and clean-up ...{FEND}')
    checks_and_cleaning(
        info=info,
        ucp_table=ucp_table,
        nbui_max=nbui_max,
    )
    return 0


class Info(NamedTuple):
    """
    Immutable class representing the configuration with all files and directories
    """

    io_dir: str
    src_file: str
    src_file_clean: str
    dst_file: str
    dst_nu_file: str
    dst_lcz_extent_file: str
    dst_lcz_params_file: str
    BUILT_LCZ: List[int]

    @classmethod
    def from_argparse(cls, args: argparse.Namespace) -> 'Info':
        # Define output and tmp file(s), the latter is removed when done.
        return cls(
            io_dir=args.io_dir,
            src_file=os.path.join(args.io_dir, args.lcz_file),
            src_file_clean=os.path.join(
                args.io_dir, args.lcz_file.replace('.tif', '_clean.tif')
            ),
            dst_file=os.path.join(args.io_dir, args.wrf_file),
            dst_nu_file=os.path.join(
                args.io_dir, args.wrf_file.replace('.nc', '_NoUrban.nc')
            ),
            dst_lcz_extent_file=os.path.join(
                args.io_dir, args.wrf_file.replace('.nc', '_LCZ_extent.nc')
            ),
            dst_lcz_params_file=os.path.join(
                args.io_dir, args.wrf_file.replace('.nc', '_LCZ_params.nc')
            ),
            BUILT_LCZ=args.built_lcz,
        )


def _get_lcz_band(info: Info, args: argparse.Namespace) -> int:

    # Read the file
    lcz = rxr.open_rasterio(info.src_file)

    # Check if 'lczFilter' is part of attributes. If so, band = 1
    if 'long_name' in lcz.attrs and 'lczFilter' in lcz.attrs['long_name']:
        LCZ_BAND = 1
        print(
            '> Seems you are using a LCZ map produced by '
            'https://lcz-generator.rub.de/ \n'
            '> I therefor use the Gaussian filtered default '
            "'LczFilter' layer"
        )
    # use LCZ_BAND = argument, can be the default 0 or a custom band
    else:
        LCZ_BAND = args.LCZ_BAND
        print(
            f'> Using layer {LCZ_BAND} of the LCZ GeoTIFF. '
            'Can be changed with -l (--lcz-band)'
        )

    return LCZ_BAND


def _replace_lcz_number(
    lcz: xr.DataArray, lcz_to_change: NDArray[np.int_]
) -> xr.DataArray:
    lcz_expected = np.array([1, 2, 3, 4, 5, 6, 7, 8, 9, 10, 11, 12, 13, 14, 15, 16, 17])

    lcz_arr = lcz.data.flatten().astype(np.int32)
    df = pd.Series(lcz_arr, dtype=lcz_expected.dtype)

    d = dict(zip(lcz_to_change, lcz_expected))

    lcz_new = lcz.copy()
    lcz_new.data = df.map(d).values.reshape(lcz.shape).astype(np.int32)

    return lcz_new


def _check_lcz_wrf_extent(lcz: xr.DataArray, wrf: xr.Dataset) -> None:

    ERROR = '\033[0;31m'
    ENDC = '\033[0m'

    # Get bounding box coordinates
    lcz_xmin, lcz_ymin, lcz_xmax, lcz_ymax = lcz.rio.bounds()
    wrf_xmin, wrf_ymin, wrf_xmax, wrf_ymax = (
        float(wrf.XLONG_M.min()),
        float(wrf.XLAT_M.min()),
        float(wrf.XLONG_M.max()),
        float(wrf.XLAT_M.max()),
    )

    # Evaluate and throw error if WRF not within LCZ domain
    if (
        not (wrf_xmin > lcz_xmin)
        & (wrf_xmax < lcz_xmax)
        & (wrf_ymin > lcz_ymin)
        & (wrf_ymax < lcz_ymax)
    ):

        message = (
            f'{ERROR}ERROR: LCZ domain should be larger than '
            'WRF domain in all directions.\n'
            'LCZ bounds (xmin, ymin, xmax, ymax): '
            f'{lcz_xmin, lcz_ymin, lcz_xmax, lcz_ymax}\n'
            'WRF bounds (xmin, ymin, xmax, ymax): '
            f'{wrf_xmin, wrf_ymin, wrf_xmax, wrf_ymax}{ENDC}'
        )
        print(message)
        sys.exit(1)
    else:
        print('> LCZ domain is covering WRF domain')


def check_lcz_integrity(info: Info, LCZ_BAND: int) -> None:

    '''
    Check integrity of LCZ GeoTIFF file, which should have:
    - LCZ class labels between 1 and 17
    - WGS84 (EPSG:4326) projection
    - extent larger than WRF domain file, in all direction

    Note that this procedure directly select correct band in GeoTIFF file,
    so no need to select that specific band afterwards.

    Output:
        _clean.tif lcz file, used in the remainder of the tool.
    '''

    ERROR = '\033[0;31m'
    ENDC = '\033[0m'

    # Read the data
    try:
        lcz = rxr.open_rasterio(info.src_file)[LCZ_BAND, :, :]
    except IndexError:
        err = traceback.format_exc()
        print(
            f'{ERROR}ERROR: Can not read the requested LCZ_BAND {LCZ_BAND} '
            f'from the LCZ GeoTIFF\n'
            f'Make sure to set a proper -l argument. \n\n'
            f'{err}\n'
            f'Exiting ...{ENDC}'
        )
        sys.exit(1)

    wrf = xr.open_dataset(info.dst_file)

    # If any of [101, 102, 103, 104, 105, 106, 107] is in the lcz tif file.
    lcz_100 = np.array(
        [1, 2, 3, 4, 5, 6, 7, 8, 9, 10, 101, 102, 103, 104, 105, 106, 107]
    )
    if any(x in lcz.data.flatten() for x in lcz_100[10:]):
        lcz = _replace_lcz_number(
            lcz=lcz,
            lcz_to_change=lcz_100,
        )
        print('> LCZ class labels renamed from 1 to 17')
    else:
        print('> LCZ labels as expected (1 to 17)')

    # Re-project when not WGS84 (EPSG:4326)
    if lcz.rio.crs != CRS.from_epsg(4326):
        lcz = lcz.rio.reproject('EPSG:4326')
        lcz.data = xr.where(lcz.data > 0, lcz.data, 0)
        lcz.data = lcz.data.astype(np.int32)
        print('> LCZ map reprojected to WGS84 (EPSG:4326)')
    else:
        print('> LCZ provided as WGS84 (EPSG:4326)')

    # Check if LCZ map exceeds domain of geo_em file in all directions
    _check_lcz_wrf_extent(lcz, wrf)

    # Change long_name attribute
    if 'long_name' in lcz.attrs:
        lcz.attrs['long_name'] = 'LCZ'

    # Write clean LCZ to file, used in all subsequent routines.
    lcz.rio.to_raster(info.src_file_clean, dtype=np.int32)


def _calc_distance_coord(
    lat1: float, lon1: float, lat2: float, lon2: float
) -> xr.DataArray:

    '''Calculate distance using coordinates
    This uses the spherical law of cosines
    '''

    earth_radius = 6371000  # Earth radius in m
    lat1r = lat1 * np.pi / 180.0
    lat2r = lat2 * np.pi / 180.0
    lon1r = lon1 * np.pi / 180.0
    lon2r = lon2 * np.pi / 180.0

    d = (
        np.arccos(
            np.sin(lat1r) * np.sin(lat2r)
            + np.cos(lat1r) * np.cos(lat2r) * np.cos(lon2r - lon1r)
        )
        * earth_radius
    )

    return d


def wrf_remove_urban(
    info: Info,
    NPIX_NLC: int,
) -> None:

    '''Remove MODIS urban extent from geo_em*.nc file'''

    start_time = time.time()

    # Make a copy of original dst file
    dst_data = xr.open_dataset(info.dst_file)

    # Create new arrays holding new data
    newluse = dst_data.LU_INDEX.squeeze().values.copy()
    newluf = dst_data.LANDUSEF.squeeze().values.copy()
    newgreenf = dst_data.GREENFRAC.squeeze().values.copy()

    # Read number of categories
    orig_num_land_cat = dst_data.NUM_LAND_CAT

    time1 = time.time()
    print(f'======> DONE Reading data in {(time1-start_time):.2f} seconds \n')

    # Convert urban to surrounding natural characteristics
    for i in dst_data.south_north.values:
        for j in dst_data.west_east.values:
            if dst_data.LU_INDEX.squeeze().isel(south_north=i, west_east=j) == 13:
                
                dst_data_tile = dst_data.isel(
<<<<<<< HEAD
                    south_north=slice(min(0,abs(i-NPIX_NLC)),min(len(dst_data.south_north),i+NPIX_NLC)),
                    west_east=slice(min(0,abs(j-NPIX_NLC)),min(len(dst_data.west_east),j+NPIX_NLC))
=======
                    south_north=slice(
                        min(i, abs(i - NPIX_NLC)),
                        min(len(dst_data.south_north), i + NPIX_NLC),
                    ),
                    west_east=slice(
                        min(j, abs(j - NPIX_NLC)),
                        min(len(dst_data.west_east), j + NPIX_NLC),
                    ),
>>>>>>> e612a25b
                )
                luse = dst_data_tile.LU_INDEX.squeeze()
                luf = dst_data_tile.LANDUSEF.squeeze()
                greenf = dst_data_tile.GREENFRAC.squeeze()

                lat = dst_data_tile.XLAT_M.squeeze()
                lon = dst_data_tile.XLONG_M.squeeze()
                ilon = dst_data.XLONG_M.isel(south_north=i, west_east=j).item()
                ilat = dst_data.XLAT_M.isel(south_north=i, west_east=j).item()

                dis = _calc_distance_coord(
                    lat.where((luse != 13) & (luse != 17) & (luse != 21)),
                    lon.where((luse != 13) & (luse != 17) & (luse != 21)),
                    ilat,
                    ilon,
                )

                disflat = (
                    dis.stack(gridpoints=('south_north', 'west_east'))
                    .reset_index('gridpoints')
                    .drop_vars(['south_north', 'west_east'])
                )
                aux = luse.where(
                    dis <= disflat.sortby(disflat).isel(gridpoints=NPIX_NLC), drop=True
                )
                m = stats.mode(aux.values.flatten(), nan_policy='omit')[0]
                newluse[i, j] = int(m)

                auxg = (
                    greenf.where(
                        dis <= disflat.sortby(disflat).isel(gridpoints=NPIX_NLC),
                        drop=True,
                    )
                    .where(aux == newluse[i, j])
                    .mean(dim=['south_north', 'west_east'])
                )
                newgreenf[:, i, j] = auxg

            if (
                dst_data.LANDUSEF.squeeze().isel(
                    south_north=i, west_east=j, land_cat=12
                )
                > 0.0
            ):

                dst_data_tile = dst_data.isel(
<<<<<<< HEAD
                    south_north=slice(min(0,abs(i-NPIX_NLC)),min(len(dst_data.south_north),i+NPIX_NLC)),
                    west_east=slice(min(0,abs(j-NPIX_NLC)),min(len(dst_data.west_east),j+NPIX_NLC))
=======
                    south_north=slice(
                        min(i, abs(i - NPIX_NLC)),
                        min(len(dst_data.south_north), i + NPIX_NLC),
                    ),
                    west_east=slice(
                        min(j, abs(j - NPIX_NLC)),
                        min(len(dst_data.west_east), j + NPIX_NLC),
                    ),
>>>>>>> e612a25b
                )

                luse = dst_data_tile.LU_INDEX.squeeze()
                luf = dst_data_tile.LANDUSEF.squeeze()
                greenf = dst_data_tile.GREENFRAC.squeeze()

                lat = dst_data_tile.XLAT_M.squeeze()
                lon = dst_data_tile.XLONG_M.squeeze()
                ilon = dst_data.XLONG_M.isel(south_north=i, west_east=j).item()
                ilat = dst_data.XLAT_M.isel(south_north=i, west_east=j).item()

                if orig_num_land_cat > 20:  # USING MODIS_LAKE
                    dis = _calc_distance_coord(
                        lat.where(
                            (luf.isel(land_cat=12) == 0.0)
                            & (luf.isel(land_cat=16) == 0.0)
                            & (luf.isel(land_cat=20) == 0.0)
                        ),
                        lon.where(
                            (luf.isel(land_cat=12) == 0.0)
                            & (luf.isel(land_cat=16) == 0.0)
                            & (luf.isel(land_cat=20) == 0.0)
                        ),
                        ilat,
                        ilon,
                    )
                else:  # USING MODIS (NO LAKES)
                    dis = _calc_distance_coord(
                        lat.where(
                            (luf.isel(land_cat=12) == 0.0)
                            & (luf.isel(land_cat=16) == 0.0)
                        ),
                        lon.where(
                            (luf.isel(land_cat=12) == 0.0)
                            & (luf.isel(land_cat=16) == 0.0)
                        ),
                        ilat,
                        ilon,
                    )

                disflat = (
                    dis.stack(gridpoints=('south_north', 'west_east'))
                    .reset_index('gridpoints')
                    .drop_vars(['south_north', 'west_east'])
                )
                aux = luse.where(
                    dis <= disflat.sortby(disflat).isel(gridpoints=NPIX_NLC), drop=True
                )
                m = stats.mode(aux.values.flatten(), nan_policy='omit')[0]
                newlu = int(m) - 1
                # newlu = int(mode(aux.values.flatten())[0])-1
                newluf[newlu, i, j] += (
                    dst_data.LANDUSEF.squeeze()
                    .isel(south_north=i, west_east=j, land_cat=12)
                    .values
                )
                newluf[12, i, j] = 0.0
        time2 = time.time()
        print(f'======> DONE Loop in {(time2-time1):.2f} seconds \n')

    dst_data.LU_INDEX.values[0, :] = newluse[:]
    dst_data.LANDUSEF.values[0, :] = newluf[:]
    dst_data.GREENFRAC.values[0, :] = newgreenf[:]

    # Save to final _lcz_params file
    if os.path.exists(info.dst_nu_file):
        os.remove(info.dst_nu_file)
    dst_data.to_netcdf(info.dst_nu_file)

    time3 = time.time()
    print(f'======> DONE All in {(time3-start_time):.2f} seconds \n')


# Get WRF grid info for Resampler
# Inspired by: https://fabienmaussion.info/2018/01/06/wrf-projection/
def _get_wrf_grid_info(info: Info) -> Dict[str, Any]:

    # Initialize WGS84 projection
    wgs_proj = pyproj.Proj(proj='latlong', datum='WGS84')

    # Read gridded WRF data
    dst_data = xr.open_dataset(info.dst_file)

    # Projection depends on value of MAP_PROJ
    map_proj = int(dst_data.MAP_PROJ)

    # Lambert Conformal Conic
    if map_proj == 1:
        wrf_proj = pyproj.Proj(
            proj='lcc',
            units='m',
            a=6370000,
            b=6370000,
            lat_1=dst_data.TRUELAT1,
            lat_2=dst_data.TRUELAT2,
            lat_0=dst_data.MOAD_CEN_LAT,
            lon_0=dst_data.STAND_LON,
        )
    # Polar Stereographic
    elif map_proj == 2:
        hemi = -90.0 if dst_data.TRUELAT1 < 0 else 90.0
        wrf_proj = pyproj.Proj(
            proj='stere',
            units='m',
            a=6370000,
            b=6370000,
            lat_0=hemi,
            lon_0=dst_data.STAND_LON,
            lat_ts=dst_data.TRUELAT1,
        )
    # Mercator
    elif map_proj == 3:
        wrf_proj = pyproj.Proj(
            proj='merc',
            units='m',
            a=6370000,
            b=6370000,
            lon_0=dst_data.STAND_LON,
            lat_ts=dst_data.TRUELAT1,
        )
    # Latlong - Equidistant Cylindrical
    # Follow this: https://github.com/NCAR/wrf-python/blob/
    # 4a9ff241c8f3615b6a5c94e10a945e8a39bdea27/src/wrf/projection.py#L928
    elif map_proj == 6:
        wrf_proj = pyproj.Proj(
            proj='eqc',
            units='m',
            a=6370000,
            b=6370000,
            lon_0=dst_data.STAND_LON,
        )

    # Make transform
    transformer_wrf = Transformer.from_proj(wgs_proj, wrf_proj)
    e, n = transformer_wrf.transform(dst_data.CEN_LON, dst_data.CEN_LAT)

    # Grid parameters
    # https://github.com/fmaussion/salem/blob/
    # d3f2e5e340c2af36c84c82a9de6099c90fba12e8/salem/wrftools.py#L734
    dx, dy = dst_data.DX, dst_data.DY
    nx, ny = dst_data.dims['west_east'], dst_data.dims['south_north']

    # Down left corner of the domain
    x0 = -(nx - 1) / 2.0 * dx + e
    y0 = -(ny - 1) / 2.0 * dy + n

    wrf_transform = Affine.translation(x0 - dx / 2, y0 - dy / 2) * Affine.scale(dx, dy)

    wrf_grid_info = {
        'crs': wrf_proj.to_proj4(),
        'transform': wrf_transform,
    }

    return wrf_grid_info


def _get_SW_BW(ucp_table: pd.DataFrame) -> Tuple[pd.Series, pd.Series]:

    '''Get Street and Building Width'''

    # Street width extracted from S02012 Building heighht and H2W.
    SW = ucp_table['MH_URB2D'] / ucp_table['H2W']
    # Building Width according to bldfr_urb2d/(frc_urb2d-bldfr_urb2d)*sw
    BW = (
        ucp_table['BLDFR_URB2D'] / (ucp_table['FRC_URB2D'] - ucp_table['BLDFR_URB2D'])
    ) * SW

    return SW, BW


def _get_lcz_arr(src_data: xr.DataArray, info: Info) -> NDArray[np.int_]:

    '''Get LCZ data as array, setting non-built pixels to 0'''

    # Get mask of selected built LCZs
    lcz_urb_mask = xr.DataArray(
        np.in1d(src_data, info.BUILT_LCZ).reshape(src_data.shape),
        dims=src_data.dims,
        coords=src_data.coords,
    )

    # Get LCZ class values only.
    lcz_arr = src_data.data.astype(np.int32)

    # Set LCZ classes not in BUILT_LCZ to 0
    lcz_arr[~lcz_urb_mask] = 0

    return lcz_arr


def _ucp_resampler(
    info: Info,
    ucp_key: str,
    RESAMPLE_TYPE: str,
    ucp_table: pd.DataFrame,
    **kwargs: float,
) -> xr.DataArray:

    '''Helper function to resample lcz ucp data ('FRC_URB2D', 'MH_URB2D',
    'STDH_URB2D', 'LB_URB2D', 'LF_URB2D', 'LP_URB2D') to WRF grid'''

    # Read gridded LCZ data
    src_data = rxr.open_rasterio(info.src_file_clean)[0, :, :]

    # Get WRF data and grid info
    dst_data = xr.open_dataset(info.dst_nu_file)
    wrf_grid_info = _get_wrf_grid_info(info)

    # Get Street and Building Width
    SW, BW = _get_SW_BW(ucp_table)

    # Get Look-up for FRC_values
    if ucp_key in ['LB_URB2D', 'LF_URB2D', 'LP_URB2D']:

        # Following Zonato et al (2020)
        LAMBDA_P = BW / (BW + SW)
        LAMBDA_F = 2 * ucp_table['MH_URB2D'] / (BW + SW)
        LAMBDA_B = LAMBDA_P + LAMBDA_F

        if ucp_key == 'LB_URB2D':
            lookup = LAMBDA_B.loc[info.BUILT_LCZ]
        elif ucp_key == 'LP_URB2D':
            lookup = LAMBDA_P.loc[info.BUILT_LCZ]
        elif ucp_key == 'LF_URB2D':
            lookup = LAMBDA_F.loc[info.BUILT_LCZ]

    elif ucp_key == 'STDH_URB2D':
        lookup = ((ucp_table['MH_URB2D_MAX'] - ucp_table['MH_URB2D_MIN']) / 4).loc[
            info.BUILT_LCZ
        ]
    else:
        lookup = ucp_table[ucp_key].loc[info.BUILT_LCZ]

    # Get mask of selected built LCZs
    lcz_arr = _get_lcz_arr(src_data, info)

    # Make replacer object to map UCP values on LCZ class values
    replacer = np.zeros((max(info.BUILT_LCZ) + 1,), object)
    replacer[lookup.index.values] = lookup
    lcz_data = np.array(replacer[lcz_arr], dtype='float')

    # Store into dataarray for resampling
    lcz_data_da = xr.Dataset(
        {'band': (['y', 'x'], lcz_data)},
        coords={'y': src_data.y.values, 'x': src_data.x.values},
        attrs={'transform': src_data.rio.transform(), 'crs': src_data.rio.crs},
    ).to_array()

    # Info: https://rasterio.readthedocs.io/en/latest/api/rasterio.warp.html?highlight=reproject(#rasterio.warp.reproject
    ucp_2_wrf = reproject(
        lcz_data_da,
        dst_data.LU_INDEX,
        src_transform=lcz_data_da.rio.transform(),
        src_crs=lcz_data_da.rio.crs,
        dst_transform=wrf_grid_info['transform'],
        dst_crs=wrf_grid_info['crs'],
        resampling=Resampling[RESAMPLE_TYPE],
    )[0]

    # In case of FRC_URB2D, filter for too low values
    if 'FRC_THRESHOLD' in kwargs.keys():
        ucp_2_wrf = ucp_2_wrf.where(ucp_2_wrf > kwargs['FRC_THRESHOLD'], 0)

    ## In case nans occur, set to zero
    ucp_2_wrf.values[0, np.isnan(ucp_2_wrf[0, :, :])] = 0

    return ucp_2_wrf


def _hgt_resampler(
    info: Info,
    RESAMPLE_TYPE: str,
    ucp_table: pd.DataFrame,
) -> xr.DataArray:

    '''Helper function to resample HGT_URB2D (=Area Weighted
    Mean Building Height ) data to WRF grid'''

    # Read gridded LCZ data
    src_data = rxr.open_rasterio(info.src_file_clean)[0, :, :]

    # Get WRF data and grid info
    dst_data = xr.open_dataset(info.dst_nu_file)
    wrf_grid_info = _get_wrf_grid_info(info)

    # Street width extracted from S02012 Building heighht and H2W.
    SW, BW = _get_SW_BW(ucp_table)

    # Get Look-up for HGT values
    lookup_nom = BW.loc[info.BUILT_LCZ] ** 2 * ucp_table['MH_URB2D'].loc[info.BUILT_LCZ]
    lookup_denom = BW.loc[info.BUILT_LCZ] ** 2

    # Get mask of selected built LCZs
    lcz_arr = _get_lcz_arr(src_data, info)

    # Make replacer object for nominator
    replacer_nom = np.zeros((max(info.BUILT_LCZ) + 1,), object)
    replacer_nom[lookup_nom.index.values] = lookup_nom
    dataLcz_nom = np.array(replacer_nom[lcz_arr], dtype='float')

    # Make replacer object for denominator
    replacer_denom = np.zeros((max(info.BUILT_LCZ) + 1,), object)
    replacer_denom[lookup_denom.index.values] = lookup_denom
    dataLcz_denom = np.array(replacer_denom[lcz_arr], dtype='float')

    # Store into dataarray for resampling
    lcz_data_da_nom = xr.Dataset(
        {'band': (['y', 'x'], dataLcz_nom)},
        coords={'y': src_data.y.values, 'x': src_data.x.values},
        attrs={'transform': src_data.rio.transform(), 'crs': src_data.rio.crs},
    ).to_array()
    lcz_data_da_denom = xr.Dataset(
        {'band': (['y', 'x'], dataLcz_denom)},
        coords={'y': src_data.y.values, 'x': src_data.x.values},
        attrs={'transform': src_data.rio.transform(), 'crs': src_data.rio.crs},
    ).to_array()

    # Get the aggregated values on WRF grid - nominator
    ucp_2_wrf_nom = reproject(
        lcz_data_da_nom,
        dst_data.LU_INDEX,
        src_transform=lcz_data_da_nom.rio.transform(),
        src_crs=lcz_data_da_nom.crs,
        dst_transform=wrf_grid_info['transform'],
        dst_crs=wrf_grid_info['crs'],
        resampling=Resampling[RESAMPLE_TYPE],
    )[0].copy()

    # Get the aggregated values on WRF grid - nominator
    ucp_2_wrf_denom = reproject(
        lcz_data_da_denom,
        dst_data.LU_INDEX,
        src_transform=lcz_data_da_denom.rio.transform(),
        src_crs=lcz_data_da_denom.crs,
        dst_transform=wrf_grid_info['transform'],
        dst_crs=wrf_grid_info['crs'],
        resampling=Resampling[RESAMPLE_TYPE],
    )[0].copy()

    hgt_urb2d = ucp_2_wrf_nom / ucp_2_wrf_denom

    ## In case nans occur, set to zero
    hgt_urb2d.values[0, np.isnan(hgt_urb2d[0, :, :])] = 0

    return hgt_urb2d


def _get_truncated_normal_sample(
    lcz_i: int, ucp_table: pd.DataFrame, SAMPLE_SIZE: int = 100000
) -> NDArray[np.float_]:

    '''Helper function to return bounded normal distribution sample'''

    # Create instance of a truncated normal distribution
    low = ucp_table['MH_URB2D_MIN'].loc[lcz_i]
    mean = ucp_table['MH_URB2D'].loc[lcz_i]
    upp = ucp_table['MH_URB2D_MAX'].loc[lcz_i]
    sd = (
        ucp_table['MH_URB2D_MAX'].loc[lcz_i] - ucp_table['MH_URB2D_MIN'].loc[lcz_i]
    ) / 4

    hi_inst = truncnorm((low - mean) / sd, (upp - mean) / sd, loc=mean, scale=sd)

    # populate with large enough sample for accuracy
    hi_sample = hi_inst.rvs(SAMPLE_SIZE)

    return hi_sample


def _check_hi_values(
    lcz_i: int,
    hi_sample: NDArray[np.float_],
    ucp_table: pd.DataFrame,
    ERROR_MARGIN: float,
) -> None:

    WARNING = '\033[0;35m'
    ENDC = '\033[0m'

    hi_metrics = [
        'MH_URB2D_MIN',
        'MH_URB2D_MAX',
        'MH_URB2D',
    ]
    # Produce warning if approximated HI_URB2D distribution metrics
    # are not as expected: using a ERROR_MARGIN % marging here.
    for hi_metric in hi_metrics:

        if hi_metric == 'MH_URB2D_MIN':
            hi_sample_values = hi_sample.min()
        elif hi_metric == 'MH_URB2D_MAX':
            hi_sample_values = hi_sample.max()
        elif hi_metric == 'MH_URB2D':
            hi_sample_values = hi_sample.mean()

        if (
            not ucp_table[hi_metric].loc[lcz_i] * (1 - ERROR_MARGIN)
            < hi_sample_values
            < ucp_table[hi_metric].loc[lcz_i] * (1 + ERROR_MARGIN)
        ):
            print(
                f'{WARNING}WARNING: {hi_metric} distribution not in '
                f'expected range ({ERROR_MARGIN*100}% marging) for LCZ class {lcz_i}: '
                f'modelled: {np.round(hi_sample_values, 2)} | '
                f'expected: ['
                f'{np.round(ucp_table[hi_metric].loc[lcz_i] * (1 - ERROR_MARGIN),2)} - '
                f'{np.round(ucp_table[hi_metric].loc[lcz_i] * (1 - ERROR_MARGIN),2)}]{ENDC}'
            )


def _compute_hi_distribution(
    info: Info,
    ucp_table: pd.DataFrame,
    SAMPLE_SIZE: int = 100000,
    ERROR_MARGIN: float = 0.05,
) -> pd.DataFrame:

    '''Helper function to compute building height distribution'''

    # Initialize dataframe that stores building height distributions
    df_hi = pd.DataFrame(
        index=range(1, 18, 1),
        columns=[
            '0 - <5m',
            '5 - <10m',
            '10 - <15m',
            '15 - <20m',
            '20 - <25m',
            '25 - <30m',
            '30 - <35m',
            '35 - <40m',
            '40 - <45m',
            '45 - <50m',
            '50 - <55m',
            '55 - <60m',
            '60 - <65m',
            '65 - <70m',
            '70 - <75m',
        ],
    )

    for i in info.BUILT_LCZ:

        # LCZ 15 = paved, and considered to have no buildings (values = 0%)
        if not i == 15:

            # Make the sample
            hi_sample = _get_truncated_normal_sample(
                lcz_i=i,
                ucp_table=ucp_table,
                SAMPLE_SIZE=SAMPLE_SIZE,
            )

            # Check if values are within expected bounds.
            _check_hi_values(
                lcz_i=i,
                hi_sample=hi_sample,
                ucp_table=ucp_table,
                ERROR_MARGIN=ERROR_MARGIN,
            )

            # Count the values within pre-set bins
            count_bins = np.histogram(hi_sample, bins=np.arange(0, 76, 5))[0]
            count_bins = count_bins / (SAMPLE_SIZE / 100)  # Convert to %

            # Add to dataframe
            df_hi.loc[i, :] = count_bins

        # Set nans to zero
        df_hi = df_hi.fillna(0)

    return df_hi


def _scale_hi(array: NDArray[np.int_]) -> List[float]:

    '''Helper function to scale HI_URB2D to 100%'''

    scaled_array = [(float(i) / sum(array) * 100.0) for i in array]
    return scaled_array


def _hi_resampler(
    info: Info,
    RESAMPLE_TYPE: str,
    ucp_table: pd.DataFrame,
    HI_THRES_MIN: int = 5,
) -> Tuple[NDArray[np.float_], float]:

    '''Helper function to resample ucp HI_URB2D_URB2D data to WRF grid'''

    # Read gridded LCZ data
    src_data = rxr.open_rasterio(info.src_file_clean)[0, :, :]

    # Get WRF data and grid info
    dst_data = xr.open_dataset(info.dst_nu_file)
    wrf_grid_info = _get_wrf_grid_info(info)

    # Get mask of selected built LCZs
    lcz_arr = _get_lcz_arr(src_data, info)

    # Compute the building height densities.
    df_hi = _compute_hi_distribution(info, ucp_table=ucp_table)

    # Initialize array to store temp values
    hi_arr = np.zeros((15, dst_data.LU_INDEX.shape[1], dst_data.LU_INDEX.shape[2]))

    # Loop over the 15 height density classes.
    for hi_i in range(df_hi.shape[1]):

        # print(f"Working on height interval {df_hi.columns[hi_i]} ...")
        lookup = df_hi.iloc[:, hi_i].loc[info.BUILT_LCZ]

        # Make replacer object to map UCP values on LCZ class values
        replacer = np.zeros((max(info.BUILT_LCZ) + 1,), object)
        replacer[lookup.index.values] = lookup
        lcz_data = np.array(replacer[lcz_arr], dtype='float')

        # Store into dataarray for resampling
        lcz_data_da = xr.Dataset(
            {'band': (['y', 'x'], lcz_data)},
            coords={'y': src_data.y.values, 'x': src_data.x.values},
            attrs={'transform': src_data.rio.transform(), 'crs': src_data.rio.crs},
        ).to_array()

        # Get the aggregated values on WRF grid
        ucp_2_wrf = reproject(
            lcz_data_da,
            dst_data.LU_INDEX,
            src_transform=lcz_data_da.rio.transform(),
            src_crs=lcz_data_da.rio.crs,
            dst_transform=wrf_grid_info['transform'],
            dst_crs=wrf_grid_info['crs'],
            resampling=Resampling[RESAMPLE_TYPE],
        )[0]

        ## In case nans occur, set to zero
        ucp_2_wrf.values[0, np.isnan(ucp_2_wrf[0, :, :])] = 0

        # Store UCPs in tmp hi_arr
        hi_arr[hi_i, :, :] = ucp_2_wrf[0, :, :]

        # For computational efficiency/storage, set values lower than
        # 5% (HI_THRES_MIN) to 0
        hi_arr[hi_arr < HI_THRES_MIN] = 0

    # re-scale HI_URB2D to 100% when summed over 118-132 indices!
    hi_arr_scaled = np.apply_along_axis(_scale_hi, 0, hi_arr)
    hi_arr_scaled[np.isnan(hi_arr_scaled)] = 0

    # Count max number of HI intervals over all grid cells.
    nbui_max = np.where(hi_arr_scaled, 1, 0).sum(axis=0).max()

    return hi_arr_scaled, nbui_max


def _lcz_resampler(
    info: Info,
    frc_urb2d: xr.DataArray,
    LCZ_NAT_MASK: bool,
) -> Tuple[NDArray[np.bool_], NDArray[np.float_]]:

    '''Helper function to resample lcz classes to WRF grid using majority'''

    # Read gridded LCZ data
    src_data = rxr.open_rasterio(info.src_file_clean)[0, :, :]

    # Get WRF data and grid info
    dst_data = xr.open_dataset(info.dst_nu_file)
    wrf_grid_info = _get_wrf_grid_info(info)

    # Mask natural LCZs before majority filtering.
    if LCZ_NAT_MASK:
        src_data = src_data.where(src_data.isin(info.BUILT_LCZ)).copy()

    lcz_2_wrf = reproject(
        src_data,
        dst_data.LU_INDEX,
        src_transform=src_data.rio.transform(),
        src_crs=src_data.rio.crs,
        dst_transform=wrf_grid_info['transform'],
        dst_crs=wrf_grid_info['crs'],
        resampling=Resampling['mode'],
    )[0].values

    # if LCZ 15 selected in 'BUILT_LCZ', rename to 11
    if 15 in info.BUILT_LCZ:
        lcz_2_wrf[lcz_2_wrf == 15] = 11

    # Only keep LCZ pixels where FRC_URB2D > 0, for concistency
    frc_mask = frc_urb2d.values[0, :, :] != 0

    # Final LU_INDEX = 31 to 41 (included), as LCZ classes.
    lcz_resampled = lcz_2_wrf[0, frc_mask] + 30

    return frc_mask, lcz_resampled


def _adjust_greenfrac_landusef(
    info: Info,
    dst_data: xr.Dataset,
    frc_mask: NDArray[np.bool_],
) -> xr.Dataset:

    dst_data_orig = xr.open_dataset(info.dst_file)
    orig_num_land_cat = dst_data_orig.NUM_LAND_CAT

    # Adjust GREENFRAC and LANDUSEF
    # GREENFRAC is set as average / month from GREENFRAC
    # of original MODIS urban pixels
    wrf_urb = xr.DataArray(
        np.in1d(dst_data_orig['LU_INDEX'][0, :, :].values, [13]).reshape(
            dst_data_orig['LU_INDEX'][0, :, :].shape
        ),
        dims=dst_data_orig['LU_INDEX'][0, :, :].dims,
        coords=dst_data_orig['LU_INDEX'][0, :, :].coords,
    )
    greenfrac_per_month = [
        dst_data_orig['GREENFRAC'].values[0, mm, wrf_urb].mean() for mm in range(12)
    ]

    # Loop over months and set average values
    for mm in range(12):
        dst_data['GREENFRAC'].values[0, mm, frc_mask] = greenfrac_per_month[mm]

    # TODO: For lower resolution domains, this might not be valid?
    # Create new LANDUSEF with 41 levels instead of 21
    landusef_new = np.zeros(
        (41, dst_data.LANDUSEF.shape[2], dst_data.LANDUSEF.shape[3])
    )

    # Copy values from original file
    landusef_new[:orig_num_land_cat, :, :] = dst_data['LANDUSEF'][
        0, :orig_num_land_cat, :, :
    ]

    # First set all values to zero for urban mask
    landusef_new[:, frc_mask] = 0  # First all to 0, so sum remains 1 in the end

    # LOOP over LCZ LU_INDEX values, and set to 1 there
    # So e.g. LANDUSE[0,31-1,:,1] = 1, where LU_INDEX = 31 (=LCZ 1)
    for lu_i in np.arange(31, 42, 1):
        lu_mask = dst_data.LU_INDEX == int(lu_i)
        landusef_new[int(lu_i) - 1, lu_mask[0, :, :]] = 1
        del lu_mask

    # First store orginal attributes, then drop variable
    luf_attrs = dst_data.LANDUSEF.attrs
    dst_data = dst_data.drop_vars('LANDUSEF')

    # Expand axis to take shape (1,41,x,y)
    landusef_new = np.expand_dims(landusef_new, axis=0)

    # Add back to data-array, including (altered) attributes
    dst_data['LANDUSEF'] = (
        ('Time', 'land_cat', 'south_north', 'west_east'),
        landusef_new,
    )
    dst_data['LANDUSEF'] = dst_data.LANDUSEF.astype('float32')

    luf_attrs['description'] = 'Noah-modified 41-category IGBP-MODIS landuse'
    for key in luf_attrs.keys():
        dst_data['LANDUSEF'].attrs[key] = luf_attrs[key]

    return dst_data


def _add_frc_lu_index_2_wrf(
    info: Info,
    FRC_THRESHOLD: float,
    LCZ_NAT_MASK: bool,
    ucp_table: pd.DataFrame,
) -> xr.Dataset:

    '''
    Add FRC_URB2D and adjusted LCZ-based LU_INDEX to WRF file
    Also alters LANDUSEF and GREENFRAC in line with LU_INDEX
    '''

    # Integrate FRC_URB2D
    ucp_key = 'FRC_URB2D'

    # Get the aggrated frc_urb values
    frc_urb = _ucp_resampler(
        info=info,
        ucp_key=ucp_key,
        RESAMPLE_TYPE='average',
        ucp_table=ucp_table,
        FRC_THRESHOLD=FRC_THRESHOLD,
    )

    # Add to geo_em* that that has no MODIS urban
    dst_data = xr.open_dataset(info.dst_nu_file)

    # Make a FRC_URB field and store aggregated data.
    dst_data[ucp_key] = dst_data['LU_INDEX'].copy()
    dst_data[ucp_key] = (('Time', 'south_north', 'west_east'), frc_urb.data)

    # Add proper attributes to the FRC_URB2D field
    dst_data[ucp_key].attrs['FieldType'] = np.intc(104)
    dst_data[ucp_key].attrs['MemoryOrder'] = 'XY'
    dst_data[ucp_key].attrs['units'] = '-'
    dst_data[ucp_key].attrs['description'] = 'ufrac'
    dst_data[ucp_key].attrs['stagger'] = 'M'
    dst_data[ucp_key].attrs['sr_x'] = np.intc(1)
    dst_data[ucp_key].attrs['sr_y'] = np.intc(1)

    # Integrate LU_INDEX, also adjusts GREENFRAC and LANDUSEF
    frc_mask, lcz_resampled = _lcz_resampler(
        info=info,
        frc_urb2d=dst_data['FRC_URB2D'],
        LCZ_NAT_MASK=LCZ_NAT_MASK,
    )

    # 2) as LU_INDEX = 30 to 41, as LCZ classes.
    dst_data['LU_INDEX'].values[0, frc_mask] = lcz_resampled

    # Also adjust GREENFRAC and LANDUSEF
    dst_data = _adjust_greenfrac_landusef(info, dst_data, frc_mask)

    return dst_data


def _initialize_urb_param(dst_data: xr.Dataset) -> xr.Dataset:

    '''Helper function to initialize URB_PARAM in WRF geo_em file'''

    URB_PARAM = np.zeros([1, 132, len(dst_data.south_north), len(dst_data.west_east)])

    # Add to destination WRF file, with attributes
    dst_data['URB_PARAM'] = (
        ('Time', 'num_urb_params', 'south_north', 'west_east'),
        URB_PARAM,
    )
    dst_data['URB_PARAM'].attrs['FieldType'] = np.intc(104)
    dst_data['URB_PARAM'].attrs['MemoryOrder'] = 'XYZ'
    dst_data['URB_PARAM'].attrs['units'] = 'dimensionless'
    dst_data['URB_PARAM'].attrs['description'] = 'all urban parameters'
    dst_data['URB_PARAM'].attrs['stagger'] = 'M'
    dst_data['URB_PARAM'].attrs['sr_x'] = np.intc(1)
    dst_data['URB_PARAM'].attrs['sr_y'] = np.intc(1)

    return dst_data


def create_lcz_params_file(
    info: Info,
    FRC_THRESHOLD: float,
    LCZ_NAT_MASK: bool,
    ucp_table: pd.DataFrame,
) -> float:

    '''
    Create a domain file with all LCZ-based information:
    Map, aggregate and add lcz-based UCP values to the inner geo_em file.
    '''

    dst_data = _add_frc_lu_index_2_wrf(
        info=info,
        FRC_THRESHOLD=FRC_THRESHOLD,
        LCZ_NAT_MASK=LCZ_NAT_MASK,
        ucp_table=ucp_table,
    )

    # Initialize empty URB_PARAM in final wrf file,
    # with all zeros and proper attributes
    dst_final = _initialize_urb_param(dst_data=dst_data)

    # get frc_mask, to only set values where FRC_URB2D > 0.
    frc_mask = dst_final.FRC_URB2D.values[0, :, :] != 0

    # Define the UCPs that need to be integrated,
    # together with their positions (index starts at 1) in URB_PARAMS
    # HGT_URB2D and HI_URB2D follow a different approach, see further.
    ucp_dict = {
        'LP_URB2D': 91,
        'MH_URB2D': 92,
        'STDH_URB2D': 93,
        'HGT_URB2D': 94,
        'LB_URB2D': 95,
        'LF_URB2D': 96,  # 97, 98, 99, for all 4 directions
        'HI_URB2D': 118,  # Goes on until index 132
    }

    for ucp_key in ucp_dict.keys():

        print(f'> Processing {ucp_key} ...')

        # Obtain aggregated LCZ-based UCP values
        if ucp_key in ['MH_URB2D', 'STDH_URB2D', 'LB_URB2D', 'LF_URB2D', 'LP_URB2D']:
            ucp_res = _ucp_resampler(
                info=info,
                ucp_key=ucp_key,
                RESAMPLE_TYPE='average',
                ucp_table=ucp_table,
            )
        elif ucp_key in ['HGT_URB2D']:
            ucp_res = _hgt_resampler(
                info=info,
                RESAMPLE_TYPE='average',
                ucp_table=ucp_table,
            )
        elif ucp_key in ['HI_URB2D']:
            ucp_res, nbui_max = _hi_resampler(
                info=info,
                RESAMPLE_TYPE='average',
                ucp_table=ucp_table,
            )

        # Store UCPs in wrf destination file.
        if ucp_key == 'LF_URB2D':
            # Frontal area Index in N,E,S,W directions respectively
            # for WUDAPT LCZs they are considered all equal
            for i in range(4):
                ucp_res.values[:, frc_mask == 0] = 0
                dst_final['URB_PARAM'][:, (ucp_dict[ucp_key] - 1 + i), :, :] = ucp_res
        if ucp_key == 'HI_URB2D':
            ucp_res[:, frc_mask == 0] = 0
            dst_final['URB_PARAM'][0, (ucp_dict[ucp_key] - 1) :, :, :] = ucp_res
        else:
            ucp_res.values[:, frc_mask == 0] = 0
            dst_final['URB_PARAM'].values[0, (ucp_dict[ucp_key] - 1), :, :] = ucp_res

    # Make sure URB_PARAM is float32
    dst_final['URB_PARAM'] = dst_final.URB_PARAM.astype('float32')

    # Expand attribute title
    att_title = dst_final.attrs['TITLE']
    dst_final.attrs['TITLE'] = f'{att_title}, perturbed by W2W'

    # Add/Change some additional global attributes,
    # including NBUI_MAX = max. nr. of HI intervals over the grid
    glob_attrs: Dict[str, Union[int, SupportsInt]] = {
        'NUM_LAND_CAT': 41,
        'FLAG_URB_PARAM': 1,
        'NBUI_MAX': np.intc(nbui_max),
    }
    for key in glob_attrs.keys():
        dst_final.attrs[key] = np.intc(glob_attrs[key])

    # Add DESCRIPTION in attrs, referring to tool
    gh_ref = (
        'Demuzere, M., Argüeso, D., Zonato, A., & Kittner, J. (2021). \n'
        "W2W: A Python package that injects WUDAPT's Local Climate Zone \n"
        'information in WRF [Computer software]. \n'
        'https://github.com/matthiasdemuzere/w2w'
    )
    dst_final.attrs[
        'DESCRIPTION'
    ] = f'W2W.py tool used to create geo_em*.nc file:\n {gh_ref}'

    # Save back to file
    if os.path.exists(info.dst_lcz_params_file):
        os.remove(info.dst_lcz_params_file)
    dst_final.to_netcdf(info.dst_lcz_params_file)

    return nbui_max


def create_lcz_extent_file(info: Info) -> None:

    '''
    Create a domain file with an LCZ-based urban extent
    (excluding other LCZ-based info)
    '''

    dst_params = xr.open_dataset(info.dst_lcz_params_file)
    frc_mask = dst_params.FRC_URB2D.values[0, :, :] != 0

    dst_extent = dst_params.copy()

    dst_data_orig = xr.open_dataset(info.dst_file)
    orig_num_land_cat = dst_data_orig.NUM_LAND_CAT
    orig_luf_description = dst_data_orig.LANDUSEF.description

    lu_index = dst_extent.LU_INDEX.values
    lu_index[lu_index >= 31] = 13

    dst_extent.LU_INDEX.values = lu_index

    # Remove some unnecesary variables to reduce file size
    dst_extent = dst_extent.drop_vars(['FRC_URB2D', 'URB_PARAM'])

    # Reset LANDUSEF again to 21 classes.
    luf_attrs = dst_extent.LANDUSEF.attrs
    luf_values = dst_extent.LANDUSEF.values
    dst_extent = dst_extent.drop_vars('LANDUSEF')

    # Add back to data-array, including (altered) attributes
    dst_extent['LANDUSEF'] = (
        ('Time', 'land_cat', 'south_north', 'west_east'),
        luf_values[:, :orig_num_land_cat, :, :],
    )
    dst_extent['LANDUSEF'].values[0, 12, frc_mask] = 1
    dst_extent['LANDUSEF'] = dst_extent.LANDUSEF.astype('float32')

    luf_attrs['description'] = orig_luf_description
    for key in luf_attrs.keys():
        dst_extent['LANDUSEF'].attrs[key] = luf_attrs[key]

    # Reset some other global attributes
    dst_extent.attrs['FLAG_URB_PARAM'] = np.intc(0)
    dst_extent.attrs['NUM_LAND_CAT'] = np.intc(orig_num_land_cat)

    # Save file.
    dst_extent.to_netcdf(info.dst_lcz_extent_file)


def expand_land_cat_parents(info: Info) -> None:

    WARNING = '\033[0;35m'
    ENDC = '\033[0m'

    # Get final domain number
    domain_nr = int(info.dst_file[-5:-3])

    # list domain numbers to loop over
    domain_lst = list(np.arange(1, domain_nr, 1))

    for i in domain_lst:

        ifile = f'{info.dst_file[:-5]}{i:02d}.nc'

        if os.path.exists(ifile):

            da = xr.open_dataset(ifile)

            try:
                if int(da.attrs['NUM_LAND_CAT']) != 41:

                    orig_num_land_cat = da.attrs['NUM_LAND_CAT']
                    # Set number of land categories to 41
                    da.attrs['NUM_LAND_CAT'] = np.intc(41)

                    # Create new landusef array with expanded dimensions
                    landusef_new = np.zeros(
                        (1, 41, da.LANDUSEF.shape[2], da.LANDUSEF.shape[3])
                    )
                    landusef_new[:, :orig_num_land_cat, :, :] = da['LANDUSEF'].values

                    # First store orginal attributes, then drop variable
                    luf_attrs = da.LANDUSEF.attrs
                    da = da.drop_vars('LANDUSEF')

                    # Add back to data-array, including (altered) attributes
                    da['LANDUSEF'] = (
                        ('Time', 'land_cat', 'south_north', 'west_east'),
                        landusef_new,
                    )
                    da['LANDUSEF'] = da.LANDUSEF.astype('float32')

                    luf_attrs['description'] = (
                        'Noah-modified 41-category ' 'IGBP-MODIS landuse'
                    )
                    for key in luf_attrs.keys():
                        da['LANDUSEF'].attrs[key] = luf_attrs[key]

                    ofile = ifile.replace('.nc', '_41.nc')
                    da.to_netcdf(ofile)

                else:
                    print(f'> Parent domain d{i:02d}.nc already contains 41 LC classes')
            except Exception:
                err = traceback.format_exc()
                print(f'Cannot read NUM_LAND_CAT and LANDUSEF dimensions\n{err}')

        else:
            print(
                f'{WARNING}WARNING: Parent domain {info.dst_file[:-5]}{i:02d}.nc'
                f' not found.\n'
                f'Please make sure the parent domain files are '
                f'in {info.io_dir}\n'
                f'Without this information, you will not be able to produce '
                f'the boundary conditions with real.exe.{ENDC}'
            )


def checks_and_cleaning(info: Info, ucp_table: pd.DataFrame, nbui_max: float) -> None:

    'Sanity checks and cleaning'

    OKGREEN = '\033[0;32m'
    WARNING = '\033[0;35m'
    ENDC = '\033[0m'

    base_text = (
        f'> Check 1: Urban class removed from ' f"{info.dst_nu_file.split('/')[-1]}?"
    )
    ifile = info.dst_nu_file
    da = xr.open_dataset(ifile)
    if 13 in da.LU_INDEX.values:
        print(
            f'{base_text}\n{WARNING} WARNING: Urban land use ' f'still present {ENDC}'
        )
    else:
        print(f'{base_text}{OKGREEN} OK {ENDC}')

    base_text = (
        f'> Check 2: LCZ Urban extent present in '
        f"{info.dst_lcz_extent_file.split('/')[-1]}?"
    )
    ifile = info.dst_lcz_extent_file
    da = xr.open_dataset(ifile)
    if not 13 in da.LU_INDEX.values:
        print(
            f'{base_text}\n{WARNING} WARNING: LCZ-based urban ' f'extent missing {ENDC}'
        )
    else:
        print(f'{base_text}{OKGREEN} OK {ENDC}')

    base_text = (
        f'> Check 3: Urban LCZ classes exists in '
        f"{info.dst_lcz_params_file.split('/')[-1]}?"
    )
    ifile = info.dst_lcz_params_file
    da = xr.open_dataset(ifile)
    if 13 in da.LU_INDEX.values:
        print(
            f'{base_text}\n{WARNING} WARNING: Urban extent still '
            f'defined via LU_INDEX = 13? {ENDC}'
        )
    else:
        LU_values = np.unique(da.LU_INDEX.values.flatten())
        LCZs = [int(i) for i in list(LU_values[LU_values >= 31] - 30)]
        print(f'{base_text}{OKGREEN} OK: LCZ Classes ({LCZs}) ' f'present {ENDC}')

    base_text = (
        f'> Check 4: FRC_URB2D present in '
        f"{info.dst_lcz_params_file.split('/')[-1]}?"
    )
    ifile = info.dst_lcz_params_file
    da = xr.open_dataset(ifile)
    if 'FRC_URB2D' not in list(da.keys()):
        print(
            f'{base_text}\n{WARNING} WARNING: FRC_URB2D not '
            f'present in {ifile} {ENDC}'
        )
        frc_urb2d_present = 'NO'
    else:
        FRC_URB2D = da.FRC_URB2D.values
        print(
            f'{base_text}{OKGREEN} OK: FRC_URB2D values '
            f"range between {'{:0.2f}'.format(FRC_URB2D.min())} and "
            f"{'{:0.2f}'.format(FRC_URB2D.max())} {ENDC}"
        )
        frc_urb2d_present = 'YES'

    base_text = (
        f'> Check 5: URB_PARAMS matrix present in file '
        f"{info.dst_lcz_params_file.split('/')[-1]}?"
    )
    ifile = info.dst_lcz_params_file
    da = xr.open_dataset(ifile)
    if 'URB_PARAM' not in list(da.keys()):
        print(
            f'{base_text}\n{WARNING} WARNING: URB_PARAM matrix not ' f'present {ENDC}'
        )
        urb_param_present = 'NO'
    else:
        print(f'{base_text}{OKGREEN} OK {ENDC}')
        urb_param_present = 'YES'

    if urb_param_present == 'YES':
        base_text = (
            '> Check 6: Do URB_PARAM variable values follow expected '
            f"range in {info.dst_lcz_params_file.split('/')[-1]}?"
        )
        ifile = info.dst_lcz_params_file
        da = xr.open_dataset(ifile)

        # URB PAR Indices: https://ral.ucar.edu/sites/default/files/public/product-tool/NUDAPT_44_Documentation.pdf
        ucp_dict: Dict[str, Dict[str, Any]] = {
            'LP_URB2D': {'index': 91, 'range': [0, 1]},
            'MH_URB2D': {
                'index': 92,
                'range': [0, ucp_table['MH_URB2D'].max() + ucp_table['MH_URB2D'].std()],
            },
            'STDH_URB2D': {
                'index': 93,
                'range': [
                    0,
                    ucp_table['MH_URB2D_MAX'].max() + ucp_table['MH_URB2D'].std(),
                ],
            },
            'HGT_URB2D': {
                'index': 94,
                'range': [0, ucp_table['MH_URB2D'].max() + ucp_table['MH_URB2D'].std()],
            },
            'LB_URB2D': {'index': 95, 'range': [0, 5]},
            'LF_URB2D': {'index': 96, 'range': [0, 5]},
        }

        def _check_range(darr: NDArray[np.float_], exp_range: List[int]) -> int:
            total_len = len(darr)
            sel_len = ((darr >= exp_range[0]) & (darr <= exp_range[1])).sum(axis=0)

            if not (total_len - sel_len == 0):
                return -1
            else:
                return 0

        print(base_text)
        for ucp_key in ucp_dict.keys():

            darr = da.URB_PARAM[
                0, ucp_dict[ucp_key]['index'] - 1, :, :
            ].values.flatten()
            exp_range = ucp_dict[ucp_key]['range']

            result = _check_range(darr, exp_range)

            if result == -1:
                print(
                    f'{WARNING} WARNING: {ucp_key} exceeds '
                    f'expected value range {ENDC}'
                )
            else:
                print(f'{OKGREEN}   + OK for {ucp_key} {ENDC}')

        base_text = (
            '> Check 7: Does HI_URB2D sum to 100% for urban pixels '
            f"in {info.dst_lcz_params_file.split('/')[-1]}?"
        )
        da = xr.open_dataset(info.dst_lcz_params_file)
        hi_sum = da.URB_PARAM[0, 117:, :, :].sum(axis=0)
        hi_sum = hi_sum.where(hi_sum != 0, drop=True)

        if np.nanmax(np.abs((100 - hi_sum).values)) > 0.1:
            print(
                f'{base_text}\n{WARNING} WARNING: Not all pixels '
                f'have sum HI_URB2D == 100% {ENDC}'
            )
        else:
            print(f'{base_text}{OKGREEN} OK {ENDC}')

    if frc_urb2d_present == 'YES':
        base_text = (
            '> Check 8: Do FRC_URB and LCZs (from LU_INDEX) cover same extent '
            f"in {info.dst_lcz_params_file.split('/')[-1]}?"
        )
        frc_urb2d = xr.open_dataset(info.dst_lcz_params_file).FRC_URB2D
        lu_index = xr.open_dataset(info.dst_lcz_params_file).LU_INDEX
        frc_urb_res = xr.where(frc_urb2d != 0, 1, 0)
        lu_index_res = xr.where(lu_index >= 31, 1, 0)

        if int((frc_urb_res - lu_index_res).sum()) != 0:
            print(
                f'{base_text}\n{WARNING} WARNING: FRC_URB and LCZs in '
                f'LU_INDEX do not cover same extent {ENDC}'
            )
        else:
            print(f'{base_text}{OKGREEN} OK {ENDC}')

    base_text = (
        '> Check 9: Extent and # urban pixels same for '
        '*_extent.nc and *_params.nc output file?'
    )
    da_e = xr.open_dataset(info.dst_lcz_extent_file)
    da_p = xr.open_dataset(info.dst_lcz_params_file)
    da_e_res = xr.where(da_e.LU_INDEX == 13, 1, 0)
    da_p_res = xr.where(da_p.LU_INDEX >= 31, 1, 0)

    if int((da_p_res - da_e_res).sum()) != 0:
        print(
            f'{base_text}\n {WARNING} WARNING: Different '
            f'# urban pixels (or extent) '
            f'according to LU_INDEX: '
            f' - extent: {int(da_e_res.sum().values)}'
            f' - params: {int(da_p_res.sum().values)} {ENDC}'
        )
    else:
        print(
            f'{base_text}{OKGREEN} OK, urban extent the same '
            f'({int(da_p_res.sum().values)}) {ENDC}'
        )

    print('> Cleaning up ... all done!')
    if os.path.exists(info.src_file_clean):
        os.remove(info.src_file_clean)

    print(
        f'\n\n ----------- !! NOTE !! --------- \n'
        f' Set nbui_max to {nbui_max} during compilation, '
        f'in order to optimize memory storage.\n\n'
    )


###############################################################################
##### __main__  scope
###############################################################################

if __name__ == '__main__':

    raise SystemExit(main())

###############################################################################<|MERGE_RESOLUTION|>--- conflicted
+++ resolved
@@ -272,8 +272,10 @@
     # Get bounding box coordinates
     lcz_xmin, lcz_ymin, lcz_xmax, lcz_ymax = lcz.rio.bounds()
     wrf_xmin, wrf_ymin, wrf_xmax, wrf_ymax = (
-        float(wrf.XLONG_M.min()),
-        float(wrf.XLAT_M.min()),
+        float(wrf.XLONG_M.
+        min()),
+        float(wrf.XLAT_M.
+        min()),
         float(wrf.XLONG_M.max()),
         float(wrf.XLAT_M.max()),
     )
@@ -421,19 +423,14 @@
             if dst_data.LU_INDEX.squeeze().isel(south_north=i, west_east=j) == 13:
                 
                 dst_data_tile = dst_data.isel(
-<<<<<<< HEAD
-                    south_north=slice(min(0,abs(i-NPIX_NLC)),min(len(dst_data.south_north),i+NPIX_NLC)),
-                    west_east=slice(min(0,abs(j-NPIX_NLC)),min(len(dst_data.west_east),j+NPIX_NLC))
-=======
-                    south_north=slice(
-                        min(i, abs(i - NPIX_NLC)),
-                        min(len(dst_data.south_north), i + NPIX_NLC),
+                    south_north=slice( 
+                        min(0,abs(i-NPIX_NLC)),
+                        min(len(dst_data.south_north),i+NPIX_NLC)
                     ),
                     west_east=slice(
-                        min(j, abs(j - NPIX_NLC)),
-                        min(len(dst_data.west_east), j + NPIX_NLC),
-                    ),
->>>>>>> e612a25b
+                        min(0,abs(j-NPIX_NLC)),
+                        min(len(dst_data.west_east),j+NPIX_NLC)
+                    )
                 )
                 luse = dst_data_tile.LU_INDEX.squeeze()
                 luf = dst_data_tile.LANDUSEF.squeeze()
@@ -480,19 +477,14 @@
             ):
 
                 dst_data_tile = dst_data.isel(
-<<<<<<< HEAD
-                    south_north=slice(min(0,abs(i-NPIX_NLC)),min(len(dst_data.south_north),i+NPIX_NLC)),
-                    west_east=slice(min(0,abs(j-NPIX_NLC)),min(len(dst_data.west_east),j+NPIX_NLC))
-=======
                     south_north=slice(
-                        min(i, abs(i - NPIX_NLC)),
-                        min(len(dst_data.south_north), i + NPIX_NLC),
-                    ),
+                        min(0,abs(i-NPIX_NLC)),
+                        min(len(dst_data.south_north),i+NPIX_NLC)
+                        ),
                     west_east=slice(
-                        min(j, abs(j - NPIX_NLC)),
-                        min(len(dst_data.west_east), j + NPIX_NLC),
-                    ),
->>>>>>> e612a25b
+                        min(0,abs(j-NPIX_NLC)),
+                        min(len(dst_data.west_east),j+NPIX_NLC)
+                        )
                 )
 
                 luse = dst_data_tile.LU_INDEX.squeeze()
@@ -882,7 +874,8 @@
     for hi_metric in hi_metrics:
 
         if hi_metric == 'MH_URB2D_MIN':
-            hi_sample_values = hi_sample.min()
+            hi_sample_values = hi_sample.
+            min()
         elif hi_metric == 'MH_URB2D_MAX':
             hi_sample_values = hi_sample.max()
         elif hi_metric == 'MH_URB2D':
@@ -1535,7 +1528,8 @@
         FRC_URB2D = da.FRC_URB2D.values
         print(
             f'{base_text}{OKGREEN} OK: FRC_URB2D values '
-            f"range between {'{:0.2f}'.format(FRC_URB2D.min())} and "
+            f"range between {'{:0.2f}'.format(FRC_URB2D.
+            min())} and "
             f"{'{:0.2f}'.format(FRC_URB2D.max())} {ENDC}"
         )
         frc_urb2d_present = 'YES'
